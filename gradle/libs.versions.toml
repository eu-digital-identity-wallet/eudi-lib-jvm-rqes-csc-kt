[versions]
agp = "8.2.0"
kotlin = "2.0.21"
coroutines = "1.9.0"
dependency-check = "12.1.1"
spotless = "6.25.0"
nimbus-sdk = "11.20.1"
ktor = "3.0.1"
jsoup = "1.18.3"
java = "17"
ktlint = "0.50.0"
dokka = "1.9.20"
<<<<<<< HEAD
maven-publish = "0.29.0"
=======
maven-publish = "0.32.0"
logback = "1.5.12"
>>>>>>> 792aba0d
binary-compatibility-validator = "0.16.3"
uri-kmp = "0.0.18"
kover = "0.9.1"
composeBom = "2024.06.00"
composeCompiler = "1.5.13"


[libraries]
nimbus-oauth2-oidc-sdk = { module = "com.nimbusds:oauth2-oidc-sdk", version.ref = "nimbus-sdk" }
ktor-client-core = { module = "io.ktor:ktor-client-core", version.ref = "ktor" }
ktor-client-content-negotiation = { module = "io.ktor:ktor-client-content-negotiation", version.ref = "ktor" }
ktor-client-serialization = { module = "io.ktor:ktor-client-serialization", version.ref = "ktor" }
kotlinx-coroutines-test = { module = "org.jetbrains.kotlinx:kotlinx-coroutines-test", version.ref = "coroutines" }
ktor-serialization-kotlinx-json = { module = "io.ktor:ktor-serialization-kotlinx-json", version.ref = "ktor" }
ktor-client-okhttp = { module = "io.ktor:ktor-client-okhttp", version.ref = "ktor" }
ktor-server-test-host = { module = "io.ktor:ktor-server-test-host", version.ref = "ktor" }
ktor-server-content-negotiation = { module = "io.ktor:ktor-server-content-negotiation", version.ref = "ktor" }
ktor-client-mock = { module = "io.ktor:ktor-client-mock", version.ref = "ktor" }
ktor-client-logging = { module = "io.ktor:ktor-client-logging", version.ref = "ktor" }
jsoup = { module = "org.jsoup:jsoup", version.ref = "jsoup" }
uri-kmp = { module = "com.eygraber:uri-kmp", version.ref = "uri-kmp" }
compose-bom = { group = "androidx.compose", name = "compose-bom", version.ref = "composeBom" }
compose-runtime = { group = "androidx.compose.runtime", name = "runtime" }
compose-ui = { group = "androidx.compose.ui", name = "ui" }
compose-ui-graphics = { group = "androidx.compose.ui", name = "ui-graphics" }
compose-material3 = { group = "androidx.compose.material3", name = "material3" }
compose-ui-tooling-preview = { group = "androidx.compose.ui", name = "ui-tooling-preview" }

[plugins]
android-library = { id = "com.android.library", version.ref = "agp" }
kotlin-android = { id = "org.jetbrains.kotlin.android", version.ref = "kotlin" }
kotlin-compose = { id = "org.jetbrains.kotlin.plugin.compose", version.ref = "kotlin" }
dependency-check = { id = "org.owasp.dependencycheck", version.ref = "dependency-check" }
kotlin-serialization = { id = "org.jetbrains.kotlin.plugin.serialization", version.ref = "kotlin" }
spotless = { id = "com.diffplug.spotless", version.ref = "spotless" }
dokka = { id = "org.jetbrains.dokka", version.ref = "dokka" }
maven-publish = { id = "com.vanniktech.maven.publish", version.ref = "maven-publish" }
binary-compatibility-validator = { id = "org.jetbrains.kotlinx.binary-compatibility-validator", version.ref = "binary-compatibility-validator" }
kover = { id = "org.jetbrains.kotlinx.kover", version.ref = "kover" }<|MERGE_RESOLUTION|>--- conflicted
+++ resolved
@@ -10,12 +10,7 @@
 java = "17"
 ktlint = "0.50.0"
 dokka = "1.9.20"
-<<<<<<< HEAD
-maven-publish = "0.29.0"
-=======
 maven-publish = "0.32.0"
-logback = "1.5.12"
->>>>>>> 792aba0d
 binary-compatibility-validator = "0.16.3"
 uri-kmp = "0.0.18"
 kover = "0.9.1"
